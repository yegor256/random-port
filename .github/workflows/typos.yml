--- conflicted
+++ resolved
@@ -15,10 +15,5 @@
     timeout-minutes: 15
     runs-on: ubuntu-24.04
     steps:
-<<<<<<< HEAD
-      - uses: actions/checkout@v4
-      - uses: crate-ci/typos@v1.36.2
-=======
       - uses: actions/checkout@v5
-      - uses: crate-ci/typos@v1.33.1
->>>>>>> 8d9223a5
+      - uses: crate-ci/typos@v1.36.2